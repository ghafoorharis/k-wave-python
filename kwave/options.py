<<<<<<< HEAD
import numbers
import os
from dataclasses import dataclass, field
from tempfile import gettempdir
from typing import List, Optional

import numpy as np

from kwave.utils import get_h5_literals, get_date_string
from kwave.utils import get_optimal_pml_size
=======
from dataclasses import dataclass

import numpy as np

from kwave.utils.io import get_h5_literals
from kwave.utils.pml import get_optimal_pml_size
>>>>>>> f4c7c2f6


@dataclass
class SimulationOptions(object):
    """
    Args:
        axisymmetric: Flag that indicates whether axisymmetric simulation is used
        cart_interp: Interpolation mode used to extract the pressure when a Cartesian sensor mask is given. If set to 'nearest' and more than one Cartesian point maps to the same grid point, duplicated data points are discarded and sensor_data will be returned with less points than that specified by sensor.mask (default = 'linear').
        pml_inside: put the PML inside the grid defined by the user
        pml_alpha: Absorption within the perfectly matched layer in Nepers per grid point (default = 2).
        save_to_disk: save the input data to a HDF5 file
        save_to_disk_exit: exit the simulation after saving the HDF5 file
        scale_source_terms: apply the source scaling term to time varying sources
        smooth_c0: smooth the sound speed distribution
        smooth_rho0: smooth the density distribution
        smooth_p0: smooth the initial pressure distribution
        use_kspace: use the k-space correction
        use_sg: use a staggered grid
        use_fd: Use finite difference gradients instead of spectral (in 1D)
        pml_auto: automatically choose the PML size to give small prime factors
        create_log: create a log using diary
        use_finite_difference: use finite difference gradients instead of spectral (in 1D)
        stream_to_disk: buffer the sensor data to disk (in 3D)
        data_recast: recast the sensor data back to double precision
        cartesian_interp: interpolation mode for Cartesian sensor mask
        hdf_compression_level: zip compression level for HDF5 input files
        data_cast: data cast
        pml_search_range: search range used when automatically determining PML size
        radial_symmetry: radial symmetry used in axisymmetric code
        multi_axial_PML_ratio: MPML settings
        pml_x_alpha: PML Alpha for x-axis
        pml_y_alpha: PML Alpha for y-axis
        pml_z_alpha: PML Alpha for z-axis
        pml_x_size: PML Size for x-axis
        pml_y_size: PML Size for y-axis
        pml_z_size: PML Size for z-axis
        """

    axisymmetric: bool = False
    elastic_code: bool = False
    cart_interp: str = 'linear'
    pml_inside: bool = True
    pml_alpha: float = 2.0
    save_to_disk: bool = False
    save_to_disk_exit: bool = True
    scale_source_terms: bool = True
    smooth_c0: bool = False
    smooth_rho0: bool = False
    smooth_p0: bool = True
    use_kspace: bool = True
    use_sg: bool = True
    use_fd: Optional[int] = None
    pml_auto: bool = False
    create_log: bool = False
    use_finite_difference: bool = False
    stream_to_disk: bool = False
    data_recast: Optional[bool] = False
    cartesian_interp: str = 'linear'
    hdf_compression_level: Optional[int] = None
    data_cast: str = 'off'
    pml_search_range: List[int] = field(default_factory=lambda: [10, 40])
    radial_symmetry: str = 'WSWA-FFT'
    multi_axial_PML_ratio: float = 0.1
    data_path: str = gettempdir()
    data_name: Optional[str] = None
    input_filename: Optional[str] = None
    output_filename: Optional[str] = None
    pml_x_alpha: Optional[float] = None
    pml_y_alpha: Optional[float] = None
    pml_z_alpha: Optional[float] = None
    pml_size: Optional[List[int]] = None
    pml_x_size: Optional[int] = None
    pml_y_size: Optional[int] = None
    pml_z_size: Optional[int] = None

    def __post_init__(self):
        assert self.cartesian_interp in ['linear', 'nearest'], \
            "Optional input ''CartInterp'' must be set to ''linear'' or ''nearest''."

        assert isinstance(self.create_log, bool), "Optional input ''CreateLog'' must be Boolean."

        assert isinstance(self.data_cast, str), "Optional input ''DataCast'' must be a string."

        assert self.data_cast in ['off', 'double', 'single'], \
            "Invalid input for ''DataCast''."

        if self.data_cast == 'double':
            self.data_cast = 'off'

        assert isinstance(self.data_recast, bool), "Optional input ''DataRecast'' must be Boolean."

        assert np.isscalar(self.stream_to_disk) or isinstance(self.stream_to_disk, bool), \
            "Optional input ''StreamToDisk'' must be a single scalar or Boolean value."

        assert isinstance(self.pml_inside, bool), "Optional input ''PMLInside'' must be Boolean."

        # load the HDF5 literals (for the default compression level)
        h5_literals = get_h5_literals()
        self.hdf_compression_level = h5_literals.HDF_COMPRESSION_LEVEL
        # check value is an integer between 0 and 9
        assert isinstance(self.hdf_compression_level, int) and 0 <= self.hdf_compression_level <= 9, \
            "Optional input ''HDFCompressionLevel'' must be an integer between 0 and 9."

        assert np.isscalar(self.multi_axial_PML_ratio) and self.multi_axial_PML_ratio >= 0, \
            "Optional input ''MultiAxialPMLRatio'' must be a single positive value."

        assert isinstance(self.use_sg, bool), "Optional input ''use_sg'' must be Boolean."

        assert isinstance(self.save_to_disk_exit, bool), "Optional input ''save_to_disk_exit'' must be Boolean."

        assert isinstance(self.use_kspace, bool), "Optional input ''UsekSpace'' must be Boolean."

        assert isinstance(self.scale_source_terms, bool), "Optional input ''ScaleSourceTerms'' must be Boolean."

        assert self.radial_symmetry in ['WSWA', 'WSWS', 'WSWA-FFT', 'WSWS-FFT'], \
            "Optional input ''RadialSymmetry'' must be set to ''WSWA'', ''WSWS'', ''WSWA-FFT'', ''WSWS-FFT''."

        assert isinstance(self.save_to_disk_exit,
                          (bool, str)), "Optional input ''save_to_disk'' must be Boolean or a String."
        # automatically assign the PML size to give small prime factors
        if self.pml_auto and self.pml_inside:
            raise NotImplementedError(
                "''PMLSize'' set to ''auto'' is only supported with ''PMLInside'' set to false.")

        if self.pml_size is not None:
            # TODO(walter): remove auto option in exchange for pml_auto=True
            if isinstance(self.pml_size, int):
                self.pml_size = np.array([self.pml_size])
            if not isinstance(self.pml_size, (list, np.ndarray)):
                raise ValueError(f"Optional input ''PMLSize'' must be a integer array of 1, 2 or 3 dimensions.")

        # Check if each member variable is None, and set it to self.pml_alpha if it is
        self.pml_x_alpha = self.pml_alpha if self.pml_x_alpha is None else self.pml_x_alpha
        self.pml_y_alpha = self.pml_alpha if self.pml_y_alpha is None else self.pml_y_alpha
        self.pml_z_alpha = self.pml_alpha if self.pml_z_alpha is None else self.pml_z_alpha

        # check for a user defined name for the input and output files
        if self.data_name:
            name_prefix = self.data_name
        else:
            # set the filename inputs to store data in the default temp directory
            date_string = get_date_string()
            name_prefix = date_string + "kwave"

        input_filename = f'{name_prefix}_input.h5'
        output_filename = f'{name_prefix}_output.h5'

        assert self.use_fd is None or (np.issubdtype(self.use_fd, np.number) and self.use_fd in [2, 4]), \
            "Optional input ''UseFD'' can only be set to 2, 4."

        # add pathname to input and output filenames
        self.input_filename = os.path.join(self.data_path, input_filename)
        self.output_filename = os.path.join(self.data_path, output_filename)

    @staticmethod
    def option_factory(kgrid, elastic_code: bool, axisymmetric: bool, **kwargs):
        """
            Initialize the Simulation Options

        Args:
            kgrid: kWaveGrid instance
            elastic_code: Flag that indicates whether elastic simulation is used
            **kwargs: Dictionary that holds following optional simulation properties:

                * cart_interp: Interpolation mode used to extract the pressure when a Cartesian sensor mask is given. If set to 'nearest', duplicated data points are discarded and sensor_data will be returned with fewer points than specified by sensor.mask (default = 'linear').
                * create_log: Boolean controlling whether the command line output is saved using the diary function with a date and time stamped filename (default = false).
                * data_cast: String input of the data type that variables are cast to before computation. For example, setting to 'single' will speed up the computation time (due to the improved efficiency of fftn and ifftn for this data type) at the expense of a loss in precision. This variable is also useful for utilising GPU parallelisation through libraries such as the Parallel Computing Toolbox by setting 'data_cast' to 'gpuArray-single' (default = 'off').
                * data_recast: Boolean controlling whether the output data is cast back to double precision. If set to false, sensor_data will be returned in the data format set using the 'data_cast' option.
                * hdf_compression_level: Compression level used for writing the input HDF5 file when using 'save_to_disk' or kspaceFirstOrder3DC. Can be set to an integer between 0 (no compression, the default) and 9 (maximum compression). The compression is lossless. Increasing the compression level will reduce the file size if there are portions of the medium that are homogeneous, but will also increase the time to create the HDF5 file.
                * multi_axial_pml_ratio: MPML settings
                * pml_alpha: Absorption within the perfectly matched layer in Nepers per grid point (default = 2).
                * pml_inside: Boolean controlling whether the perfectly matched layer is inside or outside the grid. If set to false, the input grids are enlarged by pml_size before running the simulation (default = true).
                * pml_range: Search range used when automatically determining PML size. Tuple of two elements
                * pml_size: Size of the perfectly matched layer in grid points. By default, the PML is added evenly to all sides of the grid, however, both pml_size and pml_alpha can be given as three element arrays to specify the x, y, and z properties, respectively. To remove the PML, set the appropriate pml_alpha to zero rather than forcing the PML to be of zero size (default = 10).
                * radial_symmetry: Radial symmetry used in axisymmetric code
                * stream_to_disk: Boolean controlling whether sensor_data is periodically saved to disk to avoid storing the complete matrix in memory. StreamToDisk may also be given as an integer which specifies the number of time steps that are taken before the data is saved to disk (default = 200).
                * save_to_disk: String containing a filename (including pathname if required). If set, after the precomputation phase, the input variables used in the time loop are saved the specified location in HDF5 format. The simulation then exits. The saved variables can be used to run simulations using the C++ code.
                * save_to_disk_exit: Exit the simulation after saving the HDF5 file
                * scale_source_terms: Apply the source scaling term to time varying sources
                * use_fd: Use finite difference gradients instead of spectral (in 1D)
                * use_k_space: use the k-space correction
                * use_sg: Use a staggered grid


        Returns:
            SimulationOptions instance
        """

        STREAM_TO_DISK_STEPS_DEF = 200  # number of steps before streaming to disk

        options = SimulationOptions(**kwargs)

        if options.pml_size is not None or not isinstance(options.pml_size, bool):
            options.pml_size = np.atleast_1d(options.pml_size)
            if len(options.pml_size) > kgrid.dim:
                if kgrid.dim > 1:
                    raise ValueError(
                        f"Optional input ''PMLSize'' must be a 1 or {kgrid.dim} element numerical array.")
                else:
                    raise ValueError(f"Optional input ''PMLSize'' must be a single numerical value.")

        if kgrid.dim == 1:
            options.pml_x_alpha = 2
            options.pml_x_size = options.pml_size if options.pml_size else 20
            options.plot_scale = [-1.1, 1.1]
        elif kgrid.dim == 2:
            options.pml_x_alpha = 2
            options.pml_y_alpha = options.pml_x_alpha
            options.pml_x_size = options.pml_size if options.pml_size else 20
            options.pml_y_size = options.pml_x_size
            options.plot_scale = [-1, 1]
        elif kgrid.dim == 3:
            if len(options.pml_size) == kgrid.dim:
                options.pml_x_size, options.pml_y_size, options.pml_z_size = options.pml_size.ravel()
            else:
                options.pml_x_alpha = 2
                options.pml_y_alpha = options.pml_x_alpha
                options.pml_z_alpha = options.pml_x_alpha
                options.pml_x_size = options.pml_size if isinstance(options.pml_size, numbers.Number) else 10
                options.pml_y_size = options.pml_x_size
                options.pml_z_size = options.pml_x_size
                options.plot_scale = [-1, 1]

        # replace defaults with user defined values if provided and check inputs
        for key, val in kwargs.items():
            if key == 'pml_alpha':
                # check input is correct size
                val = np.atleast_1d(val)
                if val.size > kgrid.dim:
                    if kgrid.dim > 1:
                        raise ValueError(
                            f"Optional input ''PMLAlpha'' must be a 1 or {kgrid.dim} element numerical array.")
                    else:
                        raise ValueError(f"Optional input ''PMLAlpha'' must be a single numerical value.")

                # assign input based on number of dimensions
                if kgrid.dim == 1:
                    options.pml_x_alpha = val
                elif kgrid.dim == 2:
                    options.pml_x_alpha = val[0]
                    options.pml_y_alpha = val[-1]
                elif kgrid.dim == 2:
                    options.pml_x_alpha = val[0]
                    options.pml_y_alpha = val[len(val) // 2]
                    options.pml_z_alpha = val[-1]

            elif options.save_to_disk_exit:
                assert kgrid.dim != 1, "Optional input ''save_to_disk'' is not compatible with 1D simulations."

            elif options.stream_to_disk:
                assert not options.elastic_code and kgrid.dim == 3, \
                    "Optional input ''stream_to_disk'' is currently only compatible with 3D fluid simulations."
                # if given as a Boolean, replace with the default number of time steps
                if isinstance(options.stream_to_disk, bool) and options.stream_to_disk:
                    options.stream_to_disk = STREAM_TO_DISK_STEPS_DEF

            elif options.save_to_disk or options.save_to_disk_exit:
                assert kgrid.dim != 1, "Optional input ''save_to_disk'' is not compatible with 1D simulations."

            if options.use_fd:
                # input only supported in 1D fluid code
                assert kgrid.dim == 1 and not options.elastic_code, "Optional input ''UseFD'' only supported in 1D."
            # get optimal pml size
            if options.axisymmetric or options.pml_auto:
                pml_size_temp = get_optimal_pml_size(kgrid, options.pml_search_range, options.radial_symmetry[:4])

                # assign to individual variables
                if kgrid.dim == 1:
                    options.pml_x_size = int(pml_size_temp[0])
                elif kgrid.dim == 2:
                    options.pml_x_size = int(pml_size_temp[1])
                    options.pml_y_size = int(pml_size_temp[2])
                elif kgrid.dim == 3:
                    options.pml_x_size = int(pml_size_temp[0])
                    options.pml_y_size = int(pml_size_temp[1])
                    options.pml_z_size = int(pml_size_temp[2])

                # cleanup unused variables
                del pml_size_temp
            return options<|MERGE_RESOLUTION|>--- conflicted
+++ resolved
@@ -1,4 +1,3 @@
-<<<<<<< HEAD
 import numbers
 import os
 from dataclasses import dataclass, field
@@ -7,16 +6,8 @@
 
 import numpy as np
 
-from kwave.utils import get_h5_literals, get_date_string
-from kwave.utils import get_optimal_pml_size
-=======
-from dataclasses import dataclass
-
-import numpy as np
-
-from kwave.utils.io import get_h5_literals
+from kwave.utils.io import get_h5_literals, get_date_string
 from kwave.utils.pml import get_optimal_pml_size
->>>>>>> f4c7c2f6
 
 
 @dataclass
