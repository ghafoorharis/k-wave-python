--- conflicted
+++ resolved
@@ -6,16 +6,9 @@
     structure. It builds on the Defining An Ultrasound Transducer and
     Simulating Ultrasound Beam Patterns examples.
 """
-<<<<<<< HEAD
 import os
 from tempfile import gettempdir
 
-import pytest
-
-=======
-from tempfile import gettempdir
-
->>>>>>> 90be0b15
 # noinspection PyUnresolvedReferences
 import setup_test
 from kwave.kmedium import kWaveMedium
